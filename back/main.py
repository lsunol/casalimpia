--- conflicted
+++ resolved
@@ -148,14 +148,9 @@
         pipe.unet.train()        # Vuelve a modo entrenamiento
 
 
-<<<<<<< HEAD
-def train_lora(model_id, train_loader, test_loader, val_loader, train_dir, 
-               num_epochs=200, lr=1e-5, img_size=512, dtype="float32", 
-=======
 # Training LoRA: concatenates images and masks into a single tensor for training (6 chanel input)
 def train_lora(model_id, train_loader, test_loader, val_loader, sampling_loader, train_dir, 
                num_epochs=5, lr=1e-5, img_size=512, dtype="float32", 
->>>>>>> a2324839
                save_latent_representations=False, lora_rank=16, lora_alpha=32, timestamp=None):
 
     # Determinar el tipo de dato
@@ -240,10 +235,6 @@
     # GradScaler para mixed precision (si dtype == "float16")
     scaler = GradScaler()
 
-<<<<<<< HEAD
-    # Noise scheduler para la difusión
-    noise_scheduler = DDPMScheduler.from_pretrained(model_id, subfolder="scheduler")
-=======
     lr_scheduler = get_scheduler(
         args.lr_scheduler,
         optimizer=optimizer,
@@ -251,30 +242,31 @@
         num_training_steps=len(train_loader) * num_epochs,
         # num_training_steps=args.max_train_steps * accelerator.num_processes,
     )
-
+	
+    # Noise scheduler para la difusión
     noise_scheduler = DDPMScheduler.from_pretrained(model_id, subfolder="scheduler")    
->>>>>>> a2324839
-
+
+    first_time_ever = True
     for epoch in range(num_epochs):
+        logger.info(f"Epoch {epoch + 1}/{num_epochs}")
+
         unet.train()
         epoch_loss = 0.0
 
-<<<<<<< HEAD
-        for batch in tqdm(train_loader, desc=f"Epoch {epoch+1}/{num_epochs}"):
-            input_images, input_masks, targets, unpadded_masks = batch
-=======
         for input_images, input_masks, targets, unpadded_masks in tqdm(sampling_loader):
->>>>>>> a2324839
-
-            # Mover datos a device
+
+            # Move to device
             input_images = input_images.to(device, dtype=torch_dtype)
             input_masks = input_masks.to(device, dtype=torch_dtype)
             targets = targets.to(device, dtype=torch_dtype)
             unpadded_masks = unpadded_masks.to(device, dtype=torch_dtype)
 
             # Codificar con VAE
-            target_latents = vae.encode(targets).latent_dist.sample() * vae.config.scaling_factor
-            masked_latents = vae.encode(input_images).latent_dist.sample() * vae.config.scaling_factor
+            # https://github.com/huggingface/diffusers/blob/main/examples/research_projects/dreambooth_inpaint/train_dreambooth_inpaint_lora.py
+
+            # originaly named "latents" in train_dreambooth_inpaint_lora.py, here I used "target_latents" to make it more clear
+            target_latents = vae.encode(targets.to(torch_dtype)).latent_dist.sample() * vae.config.scaling_factor
+            masked_latents = vae.encode(input_images.to(torch_dtype)).latent_dist.sample() * vae.config.scaling_factor         
 
             # Redimensionar la máscara a la resolución latente
             mask = torch.stack([
@@ -283,9 +275,15 @@
             ]).to(torch_dtype)
             mask = mask.reshape(-1, 1, img_size // 8, img_size // 8)
 
+            # Sample noise that we'll add to the latents
             noise = torch.randn_like(target_latents)
             bsz = target_latents.shape[0]
+
+            # Sample a random timestep for each image
             timesteps = torch.randint(0, noise_scheduler.config.num_train_timesteps, (bsz,), device=device).long()
+
+            # Add noise to the latents according to the noise magnitude at each timestep
+            # (forward diffusion process)
             noisy_latents = noise_scheduler.add_noise(target_latents, noise, timesteps)
 
             # Concatenar: [B, 9, 64, 64]
@@ -296,12 +294,6 @@
                 pipe.tokenizer([EMPTY_ROOM_PROMPT[0]] * bsz, return_tensors="pt", padding=True, truncation=True).input_ids.to(device)
             )[0].to(torch_dtype)
 
-<<<<<<< HEAD
-            # Entrenamiento con acumulación de gradientes
-            with accelerator.accumulate(unet):
-                with autocast(device_type="cuda", enabled=(dtype=="float16")):
-                    noise_pred = unet(latent_model_input, timesteps, encoder_hidden_states).sample
-=======
             if first_time_ever:
                 psnr = calculate_psnr_and_save_inpaint_samples(pipe, sampling_loader, -1, train_dir)
                 logger.info(f"Initial PSNR: {psnr}")
@@ -334,7 +326,11 @@
 
                         final_img = to_pil(torch.cat((original_image_comparison, masked_image_comparison, unpadded_padded_mask_comparison), dim=1))
                         final_img.save(f"{train_dir}sample_{i}_decoded_target_latents.png")
->>>>>>> a2324839
+            
+			# Entrenamiento con acumulación de gradientes
+            with accelerator.accumulate(unet):
+                with autocast(device_type="cuda", enabled=(dtype=="float16")):
+                    noise_pred = unet(latent_model_input, timesteps, encoder_hidden_states).sample
 
                     # Determinar el target según el tipo de predicción
                     if noise_scheduler.config.prediction_type == "epsilon":
@@ -346,50 +342,21 @@
 
                     loss = F.mse_loss(noise_pred.float(), target_noise.float(), reduction="mean")
 
-<<<<<<< HEAD
+            		logger.info(f"Batch loss: {loss.item()} | Learning rate: {lr_scheduler.get_last_lr()[0]}")
+            		wandb.log({"batch_loss": loss.item(), "learning_rate": lr_scheduler.get_last_lr()[0], "epoch": epoch + 1})
                 accelerator.backward(loss)
-=======
-                loss = F.mse_loss(noise_pred.float(), target_noise.float(), reduction="mean")
-
-            logger.info(f"Batch loss: {loss.item()} | Learning rate: {lr_scheduler.get_last_lr()[0]}")
-            wandb.log({"batch_loss": loss.item(), "learning_rate": lr_scheduler.get_last_lr()[0], "epoch": epoch + 1})
-
-            if not torch.isfinite(loss):
-                logger.warning("Warning: Non-finite loss detected!")
-                logger.warning(f"noise_pred stats: min={noise_pred.min()}, max={noise_pred.max()}, mean={noise_pred.mean()}")
-                logger.warning(f"target_noise stats: min={target_noise.min()}, max={target_noise.max()}, mean={target_noise.mean()}")
-
-            # Solo usar el scaler si estamos en float16
-            if dtype == "float16":
-                scaler.scale(loss).backward()
-                scaler.unscale_(optimizer)
-                torch.nn.utils.clip_grad_norm_(lora_layers, max_norm=1.0)
-                scaler.step(optimizer)
-                scaler.update()
-            else:
-                loss.backward()
->>>>>>> a2324839
                 torch.nn.utils.clip_grad_norm_(lora_layers, max_norm=1.0)
                 optimizer.step()
-                #lr_scheduler.step()
+            	lr_scheduler.step()
                 optimizer.zero_grad()
 
-<<<<<<< HEAD
             epoch_loss += loss.item()
-            wandb.log({"batch_loss": loss.item()})
+            wandb.log({"epoch_loss": epoch_loss / len(train_loader), "psnr": psnr, "epoch": epoch + 1})
 
         # Promedio de pérdida por época
         avg_epoch_loss = epoch_loss / len(train_loader)
         wandb.log({"epoch_loss": avg_epoch_loss})
         accelerator.print(f"Epoch {epoch+1} Loss: {avg_epoch_loss}")
-=======
-            lr_scheduler.step()
-            optimizer.zero_grad()
-
-            if not torch.isfinite(loss):
-                logger.warning(f"Warning: Loss is {loss.item()}, skipping batch")
-                continue
->>>>>>> a2324839
 
         # LR actual
         current_lr = optimizer.param_groups[0]['lr']
@@ -397,25 +364,17 @@
 
         # Llamar a la función de sample cada 10 épocas
         unet.eval()
-<<<<<<< HEAD
         if (epoch + 1) % max(1, num_epochs // 5) == 0:
             # Aquí usamos train_loader (o test_loader) para las muestras
-            psnr = calculate_psnr_and_save_inpaint_samples(pipe, train_loader, epoch, train_dir)
+            psnr = calculate_psnr_and_save_inpaint_samples(pipe, sampling_loader, epoch, train_dir)
             wandb.log({"sample_psnr": psnr})
             accelerator.print(f"Epoch {epoch+1} - Saved samples, PSNR: {psnr}")
         unet.train()
 
         # Registrar métricas en CSV (ajusta PSNR si lo calculas)
         with open(metrics_log_file, "a") as f:
+		logger.info(f"Epoch Loss: {epoch_loss / len(train_loader)} | PSNR: {psnr}")
             f.write(f"{epoch},{avg_epoch_loss},{psnr if 'psnr' in locals() else 0}\n")
-=======
-        if (epoch + 1) % max(1, num_epochs // 10) == 0:
-            psnr = calculate_psnr_and_save_inpaint_samples(pipe, sampling_loader, epoch, train_dir)
-        unet.train()
-
-        wandb.log({"epoch_loss": epoch_loss / len(train_loader), "psnr": psnr, "epoch": epoch + 1})
-        logger.info(f"Epoch Loss: {epoch_loss / len(train_loader)} | PSNR: {psnr}")
->>>>>>> a2324839
 
     # Final del entrenamiento
     accelerator.wait_for_everyone()
@@ -424,7 +383,6 @@
     assert hasattr(unet, "peft_config"), "El modelo UNet no tiene configurado LoRA."
     unet.save_attn_procs(f"{train_dir}_lora_weights", unet_lora_layers=pipe.unet.attn_processors)
 
-###############END 
 
 # Función para leer y parsear los parámetros pasados por línea de comando
 def read_parameters():
@@ -445,6 +403,7 @@
     parser.add_argument("--lr-scheduler", type=str, default="constant", help=('The scheduler type to use. Choose between ["linear", "cosine", "cosine_with_restarts", "polynomial", "constant", "constant_with_warmup"]'),)
 
     args = parser.parse_args()
+
     return args
 
 args = read_parameters()
@@ -480,9 +439,9 @@
         batch_size=args.batch_size, 
         mask_padding=0,
         img_size=args.img_size,
-        train_ratio=1,
-        val_ratio=0,
-        test_ratio=0,
+        train_ratio=0.7,
+        val_ratio=0.15,
+        test_ratio=0.15,
         seed=42,
         logger=logger)
 
@@ -506,11 +465,7 @@
                val_loader, 
                sampling_loader,
                num_epochs=args.epochs,
-<<<<<<< HEAD
-               lr=4e-4, 
-=======
                lr=args.initial_learning_rate, 
->>>>>>> a2324839
                train_dir=train_dir,
                img_size=args.img_size, 
                save_latent_representations=args.save_latent_representations,
