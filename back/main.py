--- conflicted
+++ resolved
@@ -63,23 +63,12 @@
     return pipe
 
 # Add this new function after setup_model_with_lora and before train_lora
-<<<<<<< HEAD
 def save_inpaint_samples(pipe, dataloader, epoch, output_dir):
-=======
-def save_inpaint_samples(train_pipe, inference_pipe, dataloader, epoch, output_dir):
->>>>>>> 88d6895e
     """Generate and save inpainted samples after each epoch"""
 
     try:
         # Store original state
-<<<<<<< HEAD
         pipe.unet.eval()
-=======
-        train_pipe.unet.eval()
-
-        # Load the trained weights
-        inference_pipe.unet.load_state_dict(train_pipe.unet.state_dict())
->>>>>>> 88d6895e
 
         with torch.no_grad():
             # Get a batch of images
@@ -93,19 +82,14 @@
             input_images = ((input_images + 1) / 2).clamp(0, 1)
             target_images = ((target_images + 1) / 2).clamp(0, 1)
 
-<<<<<<< HEAD
             max_samples = 3
             # Only process up to 3 images from the batch
             for idx in range(min(max_samples, input_images.size(0))):
-=======
-            for idx in range(input_images.size(0)):
->>>>>>> 88d6895e
                 # Convert input images to PIL format
                 pil_img = transforms.ToPILImage()(input_images[idx].cpu())
                 pil_mask = transforms.ToPILImage()(input_masks[idx].cpu())
                 pil_target = transforms.ToPILImage()(target_images[idx].cpu())
 
-<<<<<<< HEAD
                 # Convert to float16 for inference
                 with torch.autocast(device.type):
                     inferred_image = pipe(
@@ -114,56 +98,35 @@
                         prompt=EMPTY_ROOM_PROMPT,
                         num_inference_steps=20,
                     ).images
-=======
-                inferred_image = inference_pipe(
-                    image=pil_img,
-                    mask_image=pil_mask,
-                    prompt=EMPTY_ROOM_PROMPT,
-                    num_inference_steps=20,
-                ).images
->>>>>>> 88d6895e
 
                 create_epoch_image(input_image=pil_img, 
                                 input_mask=pil_mask,
                                 inferred_image=inferred_image[0], 
                                 target_image=pil_target,
                                 epoch=epoch, 
-<<<<<<< HEAD
                                 sample_index=idx,
                                 output_path=output_dir)
 
-=======
-                                output_path=output_dir)
-
-        # Clean up
-        del inference_pipe
-        torch.cuda.empty_cache()
-
->>>>>>> 88d6895e
     except Exception as e:
         print(f"Error during sample generation: {str(e)}")
 
     finally:
         # Ensure we return to training mode
-<<<<<<< HEAD
         pipe.unet.train()
 
 # Training LoRA: concatenates images and masks into a single tensor for training (6 chanel input)
 def train_lora(pipe, train_loader, test_loader, val_loader, output_dir="back/data", num_epochs=5, lr=5e-5):
-=======
-        train_pipe.unet.train()
-
-# Training LoRA: concatenates images and masks into a single tensor for training (6 chanel input)
-def train_lora(train_pipe, train_loader, test_loader, val_loader, output_dir="back/data", num_epochs=5, lr=5e-5):
->>>>>>> 88d6895e
 
     timestamp = datetime.now().strftime("%Y%m%d_%H%M%S")
     train_dir = f"{output_dir}/lora_trains/{timestamp}/"
     os.makedirs(train_dir, exist_ok=True)
 
-<<<<<<< HEAD
     optimizer = torch.optim.AdamW(pipe.unet.parameters(), lr=lr)
-=======
+
+    timestamp = datetime.now().strftime("%Y%m%d_%H%M%S")
+    train_dir = f"{output_dir}/lora_trains/{timestamp}/"
+    os.makedirs(train_dir, exist_ok=True)
+
     optimizer = torch.optim.AdamW(train_pipe.unet.parameters(), lr=lr)
     train_pipe.unet.train()
 
@@ -172,7 +135,6 @@
         MODEL_ID, torch_dtype=torch.float16).to(device)
 
     inference_pipe.unet = get_peft_model(inference_pipe.unet, train_pipe.unet.active_peft_config)
->>>>>>> 88d6895e
 
     for epoch in range(num_epochs):
         print(f"Epoch {epoch + 1}/{num_epochs}")
@@ -210,13 +172,8 @@
             noisy_inputs = combined_inputs + noise  # Añadimos el ruido
 
             # Codificación del prompt vacío (sin texto)
-<<<<<<< HEAD
             encoder_hidden_states = pipe.text_encoder(
                 pipe.tokenizer([EMPTY_ROOM_PROMPT] * batch_size, return_tensors="pt", padding=True, truncation=True).input_ids.to(device)
-=======
-            encoder_hidden_states = train_pipe.text_encoder(
-                train_pipe.tokenizer([EMPTY_ROOM_PROMPT] * batch_size, return_tensors="pt", padding=True, truncation=True).input_ids.to(device)
->>>>>>> 88d6895e
             )[0].to(torch.float16)
 
             noisy_inputs = noisy_inputs.to(torch.float16)
@@ -237,24 +194,16 @@
 
             epoch_loss += loss.item()
 
-<<<<<<< HEAD
         pipe.unet.eval()
         save_inpaint_samples(pipe, test_loader, epoch, train_dir)
         pipe.unet.train()
-=======
-        save_inpaint_samples(train_pipe, inference_pipe, test_loader, epoch, train_dir)
->>>>>>> 88d6895e
 
         print(f"Epoch Loss: {epoch_loss / len(train_loader)}")
 
     # Save LoRA weights
     print("Training complete. Saving LoRA weights...")
     num_images = len(train_loader.dataset)
-<<<<<<< HEAD
     pipe.unet.save_pretrained(f"{train_dir}_lora_weights_{num_epochs}_epochs_{num_images}_images")
-=======
-    train_pipe.unet.save_pretrained(f"{train_dir}_lora_weights_{num_epochs}_epochs_{num_images}_images")
->>>>>>> 88d6895e
 
 
 
