--- conflicted
+++ resolved
@@ -1,36 +1,4 @@
 # Librerías estándar de Python
-<<<<<<< HEAD
-import argparse  # Manejo de argumentos en línea de comandos
-import os  # Manejo de archivos y directorios
-import json  # Manejo de archivos JSON
-import logging
-from datetime import datetime  # Manejo de fechas y horas
-
-
-# Manipulación de imágenes y datos
-import numpy as np  # Operaciones con matrices y arreglos
-
-
-# PyTorch y torchvision
-import torch  # Principal biblioteca de Deep Learning
-import torch.nn.functional as F  # Funciones de activación y pérdida
-import torch.utils.checkpoint  # Manejo eficiente de memoria con puntos de control
-from torch.utils.data import Dataset  # Clase base para crear datasets personalizados
-from torchvision import transforms  # Transformaciones para procesamiento de imágenes
-
-# Hugging Face y Diffusers
-from diffusers import AutoencoderKL, DDPMScheduler, StableDiffusionInpaintPipeline, UNet2DConditionModel  # Modelos para generación de imágenes
-
-from diffusers.optimization import get_scheduler  # Optimizadores personalizados
-from diffusers.utils import check_min_version, is_xformers_available  # Verificación de versiones y optimización de memoria
-
-
-# Transformers (Hugging Face)
-from transformers import CLIPTextModel  # Modelos para tokenización y procesamiento de texto
-
-# PEFT (Parameter-Efficient Fine-Tuning)
-from peft import LoraConfig, get_peft_model  # Configuración y obtención de modelos con LoRA
-=======
 import argparse
 import os
 import json
@@ -39,8 +7,10 @@
 from datetime import datetime
 from image_service import save_image
 
+
 # Manipulación de imágenes y datos
 import numpy as np
+
 
 # PyTorch y torchvision
 import torch
@@ -53,36 +23,29 @@
 from diffusers.optimization import get_scheduler
 from diffusers.utils import check_min_version, is_xformers_available
 
+from diffusers.optimization import get_scheduler  # Optimizadores personalizados
+from diffusers.utils import check_min_version, is_xformers_available  # Verificación de versiones y optimización de memoria
+
+
 # Transformers (Hugging Face)
 from transformers import CLIPTextModel
 
 # PEFT (Parameter-Efficient Fine-Tuning)
 from peft import LoraConfig
->>>>>>> be01a7f3
 
 # Hugging Face Hub
 from huggingface_hub import create_repo, upload_folder  # Funcionalidades para subir modelos al Hub
 
 # Progreso y logging
-<<<<<<< HEAD
-from tqdm import tqdm  # Barra de progreso
-
-=======
 from tqdm import tqdm
->>>>>>> be01a7f3
+
 
 # Módulos personalizados
 from empty_rooms_dataset import load_dataset  # Carga del dataset de habitaciones vacías
 from image_service import save_epoch_sample  # Servicio para guardar ejemplos durante el entrenamiento
 
-<<<<<<< HEAD
-# Otras utilidades
-from metrics import calculate_psnr
-from torch.amp import GradScaler, autocast  # Aceleración de precisión mixta en CUDA
-=======
 from torch.amp import GradScaler, autocast
 from metrics import calculate_psnr
->>>>>>> be01a7f3
 
 # Select GPU if available
 if not torch.cuda.is_available():
@@ -118,39 +81,21 @@
         pipe.unet.eval()        # Cambia a modo evaluación pare el UNET para que no se actualizen los pesos
 
         with torch.no_grad():
-<<<<<<< HEAD
-            # Obtiene un batch de imágenes y máscaras del dataloader
-                	    #input_images, input_masks, target_images, unpadded_masks = next(iter(dataloader))
+
             psnr_values = []
 
             for input_images, input_masks, target_images, _ in dataloader:
-=======
-
-            psnr_values = []
-
-            for input_images, input_masks, target_images, _ in dataloader:
-
->>>>>>> be01a7f3
+
                 # Process on GPU
                 input_images = input_images.to(device)
                 input_masks = input_masks.to(device)
 
-<<<<<<< HEAD
-
-            # Denormalize images from (-1, 1) to (0, 1)
-            #input_images = ((input_images + 1) / 2).clamp(0, 1)
-            #target_images = ((target_images + 1) / 2).clamp(0, 1)
-                input_images = ((input_images + 1) / 2).clamp(0, 1)
-                target_images = ((target_images + 1) / 2).clamp(0, 1)
-                for idx in range(input_images.size(0)):
-=======
                 # Denormalize images
                 input_images = ((input_images + 1) / 2).clamp(0, 1)
                 target_images = ((target_images + 1) / 2).clamp(0, 1)
 
                 for idx in range(input_images.size(0)):
 
->>>>>>> be01a7f3
                     with torch.autocast(device.type):
                         inferred_image = pipe(
                             image=input_images[idx],
@@ -158,19 +103,11 @@
                             prompt=EMPTY_ROOM_PROMPT,
                             num_inference_steps=20,
                         ).images
-<<<<<<< HEAD
-                    
-                    current_psnr = calculate_psnr(inferred_image, target_images[idx])
-                    psnr_values.append(current_psnr)
-                            
-                        # Convert input images to PIL format
-=======
 
                     current_psnr = calculate_psnr(inferred_image, target_images[idx])
                     psnr_values.append(current_psnr)
                         
                     # Convert input images to PIL format
->>>>>>> be01a7f3
                     pil_img = transforms.ToPILImage()(input_images[idx].cpu())
                     pil_mask = transforms.ToPILImage()(input_masks[idx].cpu())
                     pil_target = transforms.ToPILImage()(target_images[idx].cpu())
@@ -183,45 +120,24 @@
                                     sample_index=idx,
                                     output_path=output_dir)
 
-<<<<<<< HEAD
-        #print(f"Average PSNR at epoch {epoch}: {np.mean(psnr_values)}")
-
-        return np.mean(psnr_values)
-    
-=======
             return np.mean(psnr_values)
 
->>>>>>> be01a7f3
     except Exception as e:
         print(f"Error during sample generation: {str(e)}")  # Captura y muestra cualquier error durante la generación de muestras.
 
     finally:
         pipe.unet.train()        # Vuelve a modo entrenamiento
 
-<<<<<<< HEAD
-# Función para entrenar LoRA: concatena imágenes y máscaras en un único tensor para entrenamiento
-# (Entrada de 6 canales, según el comentario; sin embargo, la concatenación parece unir tres tensores)
-def train_lora(model_id, train_loader, test_loader, val_loader, output_dir="back/data", 
-=======
 
 # Training LoRA: concatenates images and masks into a single tensor for training (6 chanel input)
 def train_lora(model_id, train_loader, test_loader, val_loader, train_dir, 
->>>>>>> be01a7f3
                num_epochs=5, lr=1e-5, img_size=512, dtype="float32", 
                save_latent_representations=False, lora_rank=16, lora_alpha=32, timestamp=None):
 
     # Define el tipo de dato de torch según el argumento (float32 o float16)
     torch_dtype = torch.float32 if dtype == "float32" else torch.float16
 
-<<<<<<< HEAD
-    #timestamp = datetime.now().strftime("%Y%m%d_%H%M%S")    #Se genera marca del tiempo para identificar los entrenos
-    num_images = len(train_loader.dataset)                  # Número total de imágenes en el dataset de entrenamiento.
-    # Crea el directorio para guardar el entrenamiento, incluyendo información del timestamp, número de épocas e imágenes.
-    """train_dir = f"{output_dir}/lora_trains/{timestamp}_{num_epochs}_epochs_{num_images}_images/"
-    os.makedirs(train_dir, exist_ok=True)
-=======
     num_images = len(train_loader.dataset)
->>>>>>> be01a7f3
 
     # Archivo para guardar las métricas de entrenamiento
     metrics_log_file = os.path.join(train_dir, "training_metrics.csv")
@@ -320,11 +236,6 @@
             # Codifica las imágenes objetivo para obtener sus latentes (multiplicado por el factor de escalado del VAE)
             # originaly named "latents" in train_dreambooth_inpaint_lora.py, here I used "target_latents" to make it more clear
             target_latents = vae.encode(targets.to(torch_dtype)).latent_dist.sample() * vae.config.scaling_factor
-<<<<<<< HEAD
-            #AQUI MOVIDA DE LATENTS
-            # Codifica las imágenes de entrada (con máscara) para obtener los latentes correspondientes
-=======
->>>>>>> be01a7f3
             masked_latents = vae.encode(input_images.to(torch_dtype)).latent_dist.sample() * vae.config.scaling_factor         
 
             # Ajusta (interpola) la máscara a la resolución de los latentes (img_size/8) y la reorganiza
@@ -345,11 +256,7 @@
             # (forward diffusion process)
             noisy_latents = noise_scheduler.add_noise(target_latents, noise, timesteps)
 
-<<<<<<< HEAD
-            # Concatena los latentes con ruido, la máscara y los latentes originales (de la mascara?) para formar la entrada del modelo
-=======
             # concatenate the noised latents with the mask and the masked latents
->>>>>>> be01a7f3
             latent_model_input = torch.cat([noisy_latents, mask, masked_latents], dim=1)
 
                                                                                                                                                 # Get the text embedding for conditioning
@@ -368,13 +275,7 @@
 
                 first_time_ever = False
 
-<<<<<<< HEAD
-                """if save_latent_representations:
-                    # just to print latents and masked_latents
-                    from image_service import save_image
-=======
                 if save_latent_representations:
->>>>>>> be01a7f3
                     to_pil = transforms.ToPILImage()
                     normalized_input_images = (input_images / 2 + 0.5).clamp(0, 1)
                     normalized_targets = (targets / 2 + 0.5).clamp(0, 1)
@@ -383,15 +284,9 @@
                     normalized_masks = normalized_masks.repeat(1, 3, 1, 1)  # Convert from 1 to 3 channels
                     normalized_unpadded_masks = normalized_unpadded_masks.repeat(1, 3, 1, 1)  # Convert from 1 to 3 channels
 
-<<<<<<< HEAD
-                    decoded_target_latents = vae.decode(target_latents).sample
-                    decoded_target_latents = (decoded_target_latents / 2 + 0.5).clamp(0, 1)
-                    decoded_masked_latents = vae.decode(masked_latents).sample
-=======
                     decoded_target_latents = vae.decode(target_latents / vae.config.scaling_factor).sample
                     decoded_target_latents = (decoded_target_latents / 2 + 0.5).clamp(0, 1)
                     decoded_masked_latents = vae.decode(masked_latents / vae.config.scaling_factor).sample
->>>>>>> be01a7f3
                     decoded_masked_latents = (decoded_masked_latents / 2 + 0.5).clamp(0, 1)
 
                     for i in range(decoded_target_latents.shape[0]):
@@ -407,10 +302,6 @@
                         final_img = to_pil(torch.cat((original_image_comparison, masked_image_comparison, unpadded_padded_mask_comparison), dim=1))
                         final_img.save(f"{train_dir}sample_{i}_decoded_target_latents.png")"""
 
-<<<<<<< HEAD
-            # Utiliza autocast (para acelerar en float16) durante el forward    # Realiza el forward con autocast (en FP16) aunque los modelos sean FP32
-=======
->>>>>>> be01a7f3
             with autocast(device_type="cuda", enabled=(dtype == "float16")):
                 # Predict the noise residual
                 noise_pred = unet(latent_model_input, timesteps, encoder_hidden_states).sample
@@ -426,10 +317,7 @@
                 loss = F.mse_loss(noise_pred.float(), target_noise.float(), reduction="mean")
 
             logger.info(f"Batch loss: {loss.item()}")
-<<<<<<< HEAD
-=======
             wandb.log({"batch_loss": loss.item()})
->>>>>>> be01a7f3
             if not torch.isfinite(loss):
                 logger.warning("Warning: Non-finite loss detected!")
                 logger.warning(f"noise_pred stats: min={noise_pred.min()}, max={noise_pred.max()}, mean={noise_pred.mean()}")
@@ -464,10 +352,7 @@
             psnr = calculate_psnr_and_save_inpaint_samples(pipe, train_loader, epoch, train_dir)
         unet.train()
 
-<<<<<<< HEAD
-=======
         wandb.log({"epoch_loss": epoch_loss / len(train_loader), "psnr": psnr})
->>>>>>> be01a7f3
         logger.info(f"Epoch Loss: {epoch_loss / len(train_loader)} | PSNR: {psnr}")
 
     # Save LoRA weights
@@ -492,11 +377,8 @@
     parser.add_argument("--dtype", type=str, choices=["float16", "float32"], default="float32", help="Data type for training: float16 or float32")
     parser.add_argument("--lora-rank", type=int, default=64, help="Rank for LoRA layers")
     parser.add_argument("--lora-alpha", type=int, default=128, help="Alpha scaling factor for LoRA layers")
-<<<<<<< HEAD
-=======
     parser.add_argument("--initial-learning-rate", type=float, default=1e-5, help="Learning rate for training")
     
->>>>>>> be01a7f3
     args = parser.parse_args()
     return args
 
@@ -515,10 +397,6 @@
         logging.StreamHandler(),
         logging.FileHandler(f"{train_dir}train.log", mode="a")],
     )
-<<<<<<< HEAD
-
-logger = logging.getLogger()
-=======
 
 logger = logging.getLogger()
 
@@ -530,13 +408,8 @@
     wandb.init(project="casalimpia")
 
     logger.info("Start training")
->>>>>>> be01a7f3
-
-# Main Function
-def main():
-    initial_timestamp = datetime.now()  # Guarda la marca de tiempo de inicio
-    args = read_parameters()            # Lee los argumentos de la línea de comando
-    train_loader, val_loader, test_loader = load_dataset(       # Carga el dataset utilizando la función personalizada; se definen las proporciones para entrenamiento, validación y test
+
+    train_loader, val_loader, test_loader = load_dataset(
         inputs_dir=args.empty_rooms_dir, 
         masks_dir=args.masks_dir, 
         batch_size=args.batch_size, 
@@ -545,12 +418,6 @@
         train_ratio=0.7,
         val_ratio=0.15,
         test_ratio=0.15,
-<<<<<<< HEAD
-        seed=42)
-    model_id = MODELS[args.model]  # Selecciona el modelo a usar según el argumento
-
-    # Inicia el entrenamiento LoRA pasando los loaders, modelo y demás parámetros
-=======
         seed=42,
         logger=logger)
 
@@ -568,7 +435,6 @@
         "lora_rank": args.lora_rank, 
         "lora_alpha": args.lora_alpha})
 
->>>>>>> be01a7f3
     train_lora(model_id, 
                train_loader, 
                test_loader, 
