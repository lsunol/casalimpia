--- conflicted
+++ resolved
@@ -67,21 +67,12 @@
 
     assert abs((train_ratio + val_ratio + test_ratio) - 1) < 1e-5, "The sum of train_ratio, val_ratio, and test_ratio must be equal to 1."
 
-<<<<<<< HEAD
     images_transforms = transforms.Compose([                                                    
         transforms.Resize(img_size, interpolation=transforms.InterpolationMode.BICUBIC),        # Redimensiona a (512, 512)
         transforms.RandomCrop(img_size),                                                        # Corta una región de 512x512
         transforms.ToTensor(),                                                                  # Convierte a tensor: [3, 512, 512] y escala los píxeles a [0,1]
         transforms.Normalize(mean=[0.5, 0.5, 0.5], std=[0.5, 0.5, 0.5])                         # Normaliza a [-1,1]
     ])                                                                                                                          #Resultado: Tensor de forma [3, 512, 512], tipo torch.float32, con valores en [-1, 1].
-=======
-    images_transforms_random_crop = transforms.Compose([
-        transforms.Resize(img_size, interpolation=transforms.InterpolationMode.BICUBIC),
-        transforms.RandomCrop(img_size),
-        transforms.ToTensor(),
-        transforms.Normalize(mean=[0.5, 0.5, 0.5], std=[0.5, 0.5, 0.5])
-    ])
->>>>>>> a2324839
 
     masks_transforms_random_crop = transforms.Compose([
         transforms.Resize(img_size),
